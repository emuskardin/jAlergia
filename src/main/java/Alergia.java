import java.util.*;

/**
 * Markov Decision Process
 * Stochastic Mealy Machines
 * MC
 */
enum ModelType{
    MDP,
    SMM,
    MC,
}

/**
 * MEMORY makes Alergia work with the single tree, thus requiring half the memory size, but at the expanse of accuracy
 * ACCURACY uses both trees, mutable and immutable
 */
enum OptimizeFor{
    MEMORY,
    ACCURACY
}

/**
 * Class implementing Alergia passive learning algorithm as described in
 * "Learning deterministic probabilistic automata from a model checking perspective"
 * (https://link.springer.com/article/10.1007/s10994-016-5565-9).
 */
public class Alergia {

    private FptaNode mutableTree = null;
    private FptaNode immutableTree = null;
    private CompatibilityChecker compatibilityChecker;
    private ModelType modelType;
    private final String saveLocation;
    private OptimizeFor optimizeFor;

    /**
     * Default constructor. Model will be saved to "jAlergiaModel.dot".
     */
    public Alergia(){
        saveLocation = "jAlergiaModel";
    }

    /**
     * Default constructor. Model will be saved to "<saveFile>.dot".
     * @param saveFile path where models will be saved
     */
    public Alergia(String saveFile){
        saveLocation = saveFile;
    }

    /**
     * Runs the Alergia passive learning algorithm.
     * @param data input data
     * @param type model type
     * @param eps epsilon value for HoeffdingCompatibilityChecker
     * @param optim optimization method
     */
    public void runAlergia(List<List<String>> data, ModelType type, double eps, OptimizeFor optim){
        // automatic epsilon computation
        if(eps == -1){
            int denominator = 0;
            for(List<String> d : data)
                denominator += d.size()- 1;
            eps = 10. / denominator;
        }

        compatibilityChecker = new HoeffdingCompatibilityChecker(eps);
        modelType = type;
        optimizeFor = optim;

        constructFPTA(data);
        runMainAlergiaLoop();
    }

    /**
     * Runs the Alergia passive learning algorithm.
     * @param data input data
     * @param type model type
     * @param compChecker instance of CompatibilityChecker implementation
     * @param optim optimization method
     */
    public void runAlergia(List<List<String>> data, ModelType type, CompatibilityChecker compChecker, OptimizeFor optim){
        compatibilityChecker = compChecker;
        modelType = type;
        optimizeFor = optim;

        constructFPTA(data);
        runMainAlergiaLoop();
    }

    /**
     * Construct mutable and immutable trees. If optimization is set to MEMORY, blue tree is null.
     * @param data red and blue tree
     */
    private void constructFPTA(List<List<String>> data){
        double start = System.currentTimeMillis();
        List<FptaNode> ta = FptaNode.constructFPTA(data, modelType, this.optimizeFor);
        double timeElapsed = System.currentTimeMillis() - start;
        System.out.println("FPTA construction time   : " + String.format("%.2f", timeElapsed / 1000) + " seconds.");
        data = null; // to ensure GC will collect it soon

        mutableTree = ta.get(0);
        immutableTree = ta.get(1);
    }

    /**
     * Runs the main loop of the algorithm.
     */
    private void runMainAlergiaLoop() {
        double start = System.currentTimeMillis();

        List<FptaNode> red = new ArrayList<>();
        red.add(mutableTree);
        List<FptaNode> blue = new ArrayList<>(mutableTree.getSuccessors());

        while (!blue.isEmpty()){
            FptaNode lexMinBlue = getLexMin(blue);
            boolean merged = false;

            for (FptaNode r : red){
                if(compatibilityTest(getNodeFromT(r), getNodeFromT(lexMinBlue))){
                    merge(r, lexMinBlue);
                    merged = true;
                    break;
                }
            }

            if(!merged)
                insertInLexMinSort(red, lexMinBlue);

            blue.clear();
            Set<List<String>> prefixesInRed = new HashSet<>();
            for(FptaNode r:red)
                prefixesInRed.add(r.getPrefix());

            for(FptaNode r:red){
                for (FptaNode s : r.getSuccessors()){
                    if(!prefixesInRed.contains(s.getPrefix()))
                        blue.add(s);
                }
            }
        }

        normalize(red);
        Parser.saveModel(red, modelType, saveLocation);
        double timeElapsed = System.currentTimeMillis() - start;
        System.out.println("Alergia learning time    : " + String.format("%.2f", timeElapsed / 1000) + " seconds.");
        System.out.println("Alergia learned " + red.size() + " state automaton.");
    }

    /**
     * Redirects lexMinBlue to r and folds their children
     * @param r red node
     * @param lexMinBlue blue node
     */
    private void merge(FptaNode r, FptaNode lexMinBlue) {
        FptaNode blueNode = getNodeFromT(lexMinBlue);
        List<String> prefixLeadingToState = new ArrayList<>(lexMinBlue.getPrefix());
        String lastIo = prefixLeadingToState.remove(prefixLeadingToState.size() - 1);

        FptaNode toUpdate = mutableTree;
        for (String p : prefixLeadingToState)
            toUpdate = toUpdate.children.get(p);

        toUpdate.children.put(lastIo, r);

        fold(r, lexMinBlue, blueNode);
    }

    /**
     * Folds blue subtree in red subtree.
     * @param red red node
     * @param blue blue node in red tree
     * @param blueTreeNode blue node from blue tree
     */
    private void fold(FptaNode red, FptaNode blue, FptaNode blueTreeNode) {
<<<<<<< HEAD
        for (String io : blue.children.keySet()){
            if(red.children.containsKey(io)){
                red.inputFrequency.put(io, red.inputFrequency.get(io) + blue.inputFrequency.get(io));
                fold(red.children.get(io), blue.children.get(io), getNodeFromT(blue.children.get(io)));
            }else{
                red.children.put(io, blue.children.get(io));
                red.inputFrequency.put(io, blueTreeNode.inputFrequency.getOrDefault(io, 0));
=======
        // TODO find a fix for blueTreeNode
        for (String io : blue.children.keySet()){
            if(red.children.containsKey(io)){
                red.inputFrequency.put(io, red.inputFrequency.get(io) + blue.inputFrequency.get(io));
                fold(red.children.get(io), blue.children.get(io), blue.children.get(io));
            }else{
                red.children.put(io, blue.children.get(io));
                red.inputFrequency.put(io, blue.inputFrequency.getOrDefault(io, 0));
>>>>>>> d0fd7111
            }
        }
    }

    /**
     * Check compatibility between nodes and their children.
     * @param a Fpta node
     * @param b Fpta node
     * @return True if a and b are compatible
     */
    private boolean compatibilityTest(FptaNode a, FptaNode b){
        if(modelType != ModelType.SMM && !a.output.equals(b.output))
            return false;

        if(a.children.values().isEmpty() || b.children.values().isEmpty())
            return true;

        if(!compatibilityChecker.checkDifferance(a,b))
            return false;

        Set<String> intersection  = new HashSet<>(a.children.keySet());
        intersection.retainAll(b.children.keySet());
        for (String child : intersection){
            if(!compatibilityTest(a.children.get(child), b.children.get(child)))
                return false;
        }

        return true;
    }

    /**
     * Insert blue in redList while preserving lexicographically minimal order.
     * @param redList list of automaton states/red nodes
     * @param blue blue node
     */
    private void insertInLexMinSort(List<FptaNode> redList, FptaNode blue){
        int index = 0;
        for (FptaNode r : redList){
            if(r.getPrefix().size() < blue.getPrefix().size()){
                index += 1;
            }else{
                break;
            }
        }
        redList.add(index, blue);
    }

    /**
     * Returns node with shortest prefix/lexicographically minimal node.
     * @param x list of Fpta nodes
     * @return lexicographically minimal node (node with shortest prefix)
     */
    private FptaNode getLexMin(List<FptaNode> x){
        FptaNode min = x.get(0);
        for (FptaNode node: x) {
            if(node.getPrefix().size() < min.getPrefix().size())
                min = node;
        }
        return min;
    }

    /**
     * Get node from immutable tree if optimizeFor is set to ACCURACY.
     * @param redNode node in a mutable tree
     * @return matching node in immutable tree if optimization is set to accuracy, or red node if memory optimization is used
     */
    private FptaNode getNodeFromT(FptaNode redNode){
        if(optimizeFor == OptimizeFor.MEMORY)
            return redNode;

        FptaNode blueNode = immutableTree;
        for(String p : redNode.getPrefix())
            blueNode = blueNode.children.get(p);
        return blueNode;
    }


    /**
     * Normalizes probabilities of final states, that it assigns probabilities to transitions for each state.
     * @param red list of states of learned automaton
     */
    private void normalize(List<FptaNode> red) {
        int index = 0;
        for(FptaNode r : red){
            r.stateId = "q" + index;
            index += 1;
            r.childrenProbability = new HashMap<>();

            if(modelType == ModelType.MC){
                int totalOutput = r.inputFrequency.values().stream().mapToInt(Integer::intValue).sum();
                for (String io : r.inputFrequency.keySet())
                    r.childrenProbability.put(io, r.inputFrequency.get(io).doubleValue() / totalOutput);
            }else{
                HashMap<String, Double> outputsPerInput = new HashMap<>();
                for (String io : r.inputFrequency.keySet()) {
                    List<String> inputAndOutput = Arrays.asList(io.split("/"));
                    outputsPerInput.put(inputAndOutput.get(0), r.inputFrequency.get(io) +
                            outputsPerInput.getOrDefault(inputAndOutput.get(0), 0.));
                }
                for (String io : r.inputFrequency.keySet()) {
                    List<String> inputAndOutput = Arrays.asList(io.split("/"));
                    r.childrenProbability.put(io, r.inputFrequency.get(io) / outputsPerInput.get(inputAndOutput.get(0)));
                }
            }
        }
    }

    /**
     * Simple example demonstrating how to use jAlergia.
     */
    public static void usageExample(){
        String path = "sampleFiles/mdpData3.txt";
        double eps = -1;
        ModelType type = ModelType.MDP;
        String saveLocation = "jAlergiaModel";
        OptimizeFor optimizeFor = OptimizeFor.ACCURACY;

        List<List<String>> data = Parser.parseFile(path);
        Alergia a = new Alergia(saveLocation);
        a.runAlergia(data, type, eps, optimizeFor);

        System.exit(0);
    }

    /**
     * @param args argument list defined for command line use. For more details run alergia.jar with -h option.
     */
    public static void main(String[] args) {
        usageExample();

        List<Object> argValues = Parser.parseArgs(args);

        String path = (String) argValues.get(0);
        double eps = (Double) argValues.get(1);
        ModelType type = (ModelType) argValues.get(2);
        String saveLocation = (String) argValues.get(3);
        OptimizeFor optimizeFor = (OptimizeFor) argValues.get(4);

        List<List<String>> data = Parser.parseFile(path);
        Alergia a = new Alergia(saveLocation);
        a.runAlergia(data, type, eps, optimizeFor);
        System.exit(0);
    }
}<|MERGE_RESOLUTION|>--- conflicted
+++ resolved
@@ -175,15 +175,6 @@
      * @param blueTreeNode blue node from blue tree
      */
     private void fold(FptaNode red, FptaNode blue, FptaNode blueTreeNode) {
-<<<<<<< HEAD
-        for (String io : blue.children.keySet()){
-            if(red.children.containsKey(io)){
-                red.inputFrequency.put(io, red.inputFrequency.get(io) + blue.inputFrequency.get(io));
-                fold(red.children.get(io), blue.children.get(io), getNodeFromT(blue.children.get(io)));
-            }else{
-                red.children.put(io, blue.children.get(io));
-                red.inputFrequency.put(io, blueTreeNode.inputFrequency.getOrDefault(io, 0));
-=======
         // TODO find a fix for blueTreeNode
         for (String io : blue.children.keySet()){
             if(red.children.containsKey(io)){
@@ -192,7 +183,6 @@
             }else{
                 red.children.put(io, blue.children.get(io));
                 red.inputFrequency.put(io, blue.inputFrequency.getOrDefault(io, 0));
->>>>>>> d0fd7111
             }
         }
     }
@@ -321,8 +311,6 @@
      * @param args argument list defined for command line use. For more details run alergia.jar with -h option.
      */
     public static void main(String[] args) {
-        usageExample();
-
         List<Object> argValues = Parser.parseArgs(args);
 
         String path = (String) argValues.get(0);
